/*
 * Licensed to the Apache Software Foundation (ASF) under one or more
 * contributor license agreements.  See the NOTICE file distributed with
 * this work for additional information regarding copyright ownership.
 * The ASF licenses this file to You under the Apache License, Version 2.0
 * (the "License"); you may not use this file except in compliance with
 * the License.  You may obtain a copy of the License at
 *
 *     http://www.apache.org/licenses/LICENSE-2.0
 *
 * Unless required by applicable law or agreed to in writing, software
 * distributed under the License is distributed on an "AS IS" BASIS,
 * WITHOUT WARRANTIES OR CONDITIONS OF ANY KIND, either express or implied.
 * See the License for the specific language governing permissions and
 * limitations under the License.
 */

package golang

import (
	"context"
	"fmt"
	"testing"
	"time"

<<<<<<< HEAD
	"github.com/apache/rocketmq-clients/golang/credentials"
	v2 "github.com/apache/rocketmq-clients/golang/protocol/v2"
	gomock "github.com/golang/mock/gomock"
	"github.com/prashantv/gostub"
	"github.com/stretchr/testify/assert"
	"github.com/stretchr/testify/require"
=======
	"github.com/apache/rocketmq-clients/golang/v5/credentials"
	v2 "github.com/apache/rocketmq-clients/golang/v5/protocol/v2"
	gomock "github.com/golang/mock/gomock"
	"github.com/prashantv/gostub"
	"github.com/stretchr/testify/assert"
>>>>>>> 1bd69870
	"go.uber.org/zap"
	"go.uber.org/zap/zaptest/observer"
)

func BuildCLient(t *testing.T) *defaultClient {
	stubs := gostub.Stub(&defaultClientManagerOptions, clientManagerOptions{
		RPC_CLIENT_MAX_IDLE_DURATION: time.Second,

		RPC_CLIENT_IDLE_CHECK_INITIAL_DELAY: time.Hour,
		RPC_CLIENT_IDLE_CHECK_PERIOD:        time.Hour,

		HEART_BEAT_INITIAL_DELAY: time.Hour,
		HEART_BEAT_PERIOD:        time.Hour,

		LOG_STATS_INITIAL_DELAY: time.Hour,
		LOG_STATS_PERIOD:        time.Hour,

		SYNC_SETTINGS_DELAY:  time.Hour,
		SYNC_SETTINGS_PERIOD: time.Hour,
	})

	stubs2 := gostub.Stub(&NewRpcClient, func(target string, opts ...RpcClientOption) (RpcClient, error) {
		if target == fakeAddress {
			return MOCK_RPC_CLIENT, nil
		}
		return nil, fmt.Errorf("invalid target=%s", target)
	})

	defer func() {
		stubs.Reset()
		stubs2.Reset()
	}()

	MOCK_RPC_CLIENT.EXPECT().Telemetry(gomock.Any()).Return(&MOCK_MessagingService_TelemetryClient{
		trace: make([]string, 0),
	}, nil)

	endpoints := fmt.Sprintf("%s:%d", fakeHost, fakePort)
	cli, err := NewClientConcrete(&Config{
		Endpoint:    endpoints,
		Credentials: &credentials.SessionCredentials{},
	})
	if err != nil {
		t.Error(err)
	}
<<<<<<< HEAD
	sugarBaseLogger.Info(cli)
=======
>>>>>>> 1bd69870
	err = cli.startUp()
	if err != nil {
		t.Error(err)
	}

	return cli
}

func GetClientAndDefaultClientSession(t *testing.T) (*defaultClient, *defaultClientSession) {
	cli := BuildCLient(t)
	default_cli_session, err := cli.getDefaultClientSession(fakeAddress)
	if err != nil {
		t.Error(err)
	}
	return cli, default_cli_session
}

func PrepareTestLogger(cli *defaultClient) *observer.ObservedLogs {
	observedZapCore, observedLogs := observer.New(zap.InfoLevel)
	observedLogger := zap.New(observedZapCore)
	cli.log = observedLogger.Sugar()

	return observedLogs
}

func TestCLINewClient(t *testing.T) {
	stubs := gostub.Stub(&defaultClientManagerOptions, clientManagerOptions{
		RPC_CLIENT_MAX_IDLE_DURATION: time.Second,

		RPC_CLIENT_IDLE_CHECK_INITIAL_DELAY: time.Hour,
		RPC_CLIENT_IDLE_CHECK_PERIOD:        time.Hour,

		HEART_BEAT_INITIAL_DELAY: time.Hour,
		HEART_BEAT_PERIOD:        time.Hour,

		LOG_STATS_INITIAL_DELAY: time.Hour,
		LOG_STATS_PERIOD:        time.Hour,

		SYNC_SETTINGS_DELAY:  time.Hour,
		SYNC_SETTINGS_PERIOD: time.Hour,
	})

	stubs2 := gostub.Stub(&NewRpcClient, func(target string, opts ...RpcClientOption) (RpcClient, error) {
		if target == fakeAddress {
			return MOCK_RPC_CLIENT, nil
		}
		return nil, fmt.Errorf("invalid target=%s", target)
	})

	defer func() {
		stubs.Reset()
		stubs2.Reset()
	}()

	MOCK_RPC_CLIENT.EXPECT().Telemetry(gomock.Any()).Return(&MOCK_MessagingService_TelemetryClient{
		trace: make([]string, 0),
	}, nil)

	endpoints := fmt.Sprintf("%s:%d", fakeHost, fakePort)
	cli, err := NewClient(&Config{
		Endpoint:    endpoints,
		Credentials: &credentials.SessionCredentials{},
	})
	if err != nil {
		t.Error(err)
	}
	sugarBaseLogger.Info(cli)
	err = cli.(*defaultClient).startUp()
	if err != nil {
		t.Error(err)
	}
}

func Test_acquire_observer_uninitialized(t *testing.T) {
	// given
	_, default_cli_session := GetClientAndDefaultClientSession(t)

	// when
	observer, acquired_observer := default_cli_session._acquire_observer()

	// then
	if acquired_observer {
		t.Error("Acquired observer even though it is uninitialized")
	}
	if observer != nil {
		t.Error("Observer should be nil")
	}
}

func Test_acquire_observer_initialized(t *testing.T) {
	// given
	_, default_cli_session := GetClientAndDefaultClientSession(t)
	default_cli_session.publish(context.TODO(), &v2.TelemetryCommand{})

	// when
	observer, acquired_observer := default_cli_session._acquire_observer()

	// then
	if !acquired_observer {
		t.Error("Failed to acquire observer even though it is uninitialized")
	}
	if observer == nil {
		t.Error("Observer should be not nil")
	}
}

func Test_execute_server_telemetry_command_fail(t *testing.T) {
	// given
	cli, default_cli_session := GetClientAndDefaultClientSession(t)
	default_cli_session.publish(context.TODO(), &v2.TelemetryCommand{})
	observedLogs := PrepareTestLogger(cli)

	// when
	default_cli_session._execute_server_telemetry_command(&v2.TelemetryCommand{})

	// then
<<<<<<< HEAD
	require.Equal(t, 1, observedLogs.Len())
	commandExecutionLog := observedLogs.All()[0]
	assert.Equal(t, "telemetryCommand recv err=%!w(*errors.errorString=&{handleTelemetryCommand err = Command is nil})", commandExecutionLog.Message)
=======
	logs := observedLogs.All()
	messages := make([]string, len(logs))
	for index, log := range logs {
		messages[index] = log.Message
	}
	assert.Contains(t, messages, "telemetryCommand recv err=%!w(*errors.errorString=&{handleTelemetryCommand err = Command is nil})")
>>>>>>> 1bd69870
}

func Test_execute_server_telemetry_command(t *testing.T) {
	// given
	cli, default_cli_session := GetClientAndDefaultClientSession(t)
	default_cli_session.publish(context.TODO(), &v2.TelemetryCommand{})
	observedLogs := PrepareTestLogger(cli)

	// when
	default_cli_session._execute_server_telemetry_command(&v2.TelemetryCommand{Command: &v2.TelemetryCommand_RecoverOrphanedTransactionCommand{}})

	// then
<<<<<<< HEAD
	require.Equal(t, 2, observedLogs.Len())
	commandExecutionLog := observedLogs.All()[1]
	assert.Equal(t, "Executed command successfully", commandExecutionLog.Message)
=======
	logs := observedLogs.All()
	messages := make([]string, len(logs))
	for index, log := range logs {
		messages[index] = log.Message
	}
	assert.Contains(t, messages, "Executed command successfully")
>>>>>>> 1bd69870
}

func TestRestoreDefaultClientSessionZeroErrors(t *testing.T) {
	// given
	cli := BuildCLient(t)
	default_cli_session, err := cli.getDefaultClientSession(fakeAddress)
	if err != nil {
		t.Error(err)
	}
	default_cli_session.publish(context.TODO(), &v2.TelemetryCommand{})
	observedLogs := PrepareTestLogger(cli)
	default_cli_session.observer = &MOCK_MessagingService_TelemetryClient{
		recv_error_count: 0,
		cli:              cli,
	}
	default_cli_session.recoveryWaitTime = time.Second
	cli.settings = &simpleConsumerSettings{}

	// when
<<<<<<< HEAD
	// we wait some time while consumer goroutine runs
	time.Sleep(3 * time.Second)

	// then
=======
	time.Sleep(3 * time.Second)

	// then
	sugarBaseLogger.Info(observedLogs.All())
>>>>>>> 1bd69870
	commandExecutionLog := observedLogs.All()[:2]
	assert.Equal(t, "Executed command successfully", commandExecutionLog[0].Message)
	assert.Equal(t, "Executed command successfully", commandExecutionLog[1].Message)
}

func TestRestoreDefaultClientSessionOneError(t *testing.T) {
	// given
	cli := BuildCLient(t)
	default_cli_session, err := cli.getDefaultClientSession(fakeAddress)
	if err != nil {
		t.Error(err)
	}
	default_cli_session.publish(context.TODO(), &v2.TelemetryCommand{})
	observedLogs := PrepareTestLogger(cli)
	default_cli_session.observer = &MOCK_MessagingService_TelemetryClient{
		recv_error_count: 1,
		cli:              cli,
	}
	default_cli_session.recoveryWaitTime = time.Second
	cli.settings = &simpleConsumerSettings{}

	// when
<<<<<<< HEAD
	// we wait some time while consumer goroutine runs
	time.Sleep(3 * time.Second)

	// then
=======
	time.Sleep(3 * time.Second)

	// then
	sugarBaseLogger.Info(observedLogs.All())
>>>>>>> 1bd69870
	commandExecutionLog := observedLogs.All()[:3]
	assert.Equal(t, "Encountered error while receiving TelemetryCommand, trying to recover", commandExecutionLog[0].Message)
	assert.Equal(t, "Managed to recover, executing message", commandExecutionLog[1].Message)
	assert.Equal(t, "Executed command successfully", commandExecutionLog[2].Message)
}

func TestRestoreDefaultClientSessionTwoErrors(t *testing.T) {
	// given
	cli := BuildCLient(t)
	default_cli_session, err := cli.getDefaultClientSession(fakeAddress)
	if err != nil {
		t.Error(err)
	}
	default_cli_session.publish(context.TODO(), &v2.TelemetryCommand{})
	observedLogs := PrepareTestLogger(cli)
	default_cli_session.observer = &MOCK_MessagingService_TelemetryClient{
		recv_error_count: 2,
		cli:              cli,
	}
	default_cli_session.recoveryWaitTime = time.Second
	cli.settings = &simpleConsumerSettings{}

	// when
<<<<<<< HEAD
	// we wait some time while consumer goroutine runs
	time.Sleep(3 * time.Second)

	// then
	commandExecutionLog := observedLogs.All()[:2]
	assert.Equal(t, "Encountered error while receiving TelemetryCommand, trying to recover", commandExecutionLog[0].Message)
	assert.Equal(t, "Failed to recover, err=%wEOF", commandExecutionLog[1].Message)
=======
	time.Sleep(3 * time.Second)

	// then
	sugarBaseLogger.Info(observedLogs.All())
	commandExecutionLog := observedLogs.All()[:2]
	assert.Equal(t, "Encountered error while receiving TelemetryCommand, trying to recover", commandExecutionLog[0].Message)
	assert.Equal(t, "Failed to recover, err=EOF", commandExecutionLog[1].Message)
>>>>>>> 1bd69870
}<|MERGE_RESOLUTION|>--- conflicted
+++ resolved
@@ -23,20 +23,11 @@
 	"testing"
 	"time"
 
-<<<<<<< HEAD
-	"github.com/apache/rocketmq-clients/golang/credentials"
-	v2 "github.com/apache/rocketmq-clients/golang/protocol/v2"
-	gomock "github.com/golang/mock/gomock"
-	"github.com/prashantv/gostub"
-	"github.com/stretchr/testify/assert"
-	"github.com/stretchr/testify/require"
-=======
 	"github.com/apache/rocketmq-clients/golang/v5/credentials"
 	v2 "github.com/apache/rocketmq-clients/golang/v5/protocol/v2"
 	gomock "github.com/golang/mock/gomock"
 	"github.com/prashantv/gostub"
 	"github.com/stretchr/testify/assert"
->>>>>>> 1bd69870
 	"go.uber.org/zap"
 	"go.uber.org/zap/zaptest/observer"
 )
@@ -82,10 +73,6 @@
 	if err != nil {
 		t.Error(err)
 	}
-<<<<<<< HEAD
-	sugarBaseLogger.Info(cli)
-=======
->>>>>>> 1bd69870
 	err = cli.startUp()
 	if err != nil {
 		t.Error(err)
@@ -202,18 +189,12 @@
 	default_cli_session._execute_server_telemetry_command(&v2.TelemetryCommand{})
 
 	// then
-<<<<<<< HEAD
-	require.Equal(t, 1, observedLogs.Len())
-	commandExecutionLog := observedLogs.All()[0]
-	assert.Equal(t, "telemetryCommand recv err=%!w(*errors.errorString=&{handleTelemetryCommand err = Command is nil})", commandExecutionLog.Message)
-=======
 	logs := observedLogs.All()
 	messages := make([]string, len(logs))
 	for index, log := range logs {
 		messages[index] = log.Message
 	}
 	assert.Contains(t, messages, "telemetryCommand recv err=%!w(*errors.errorString=&{handleTelemetryCommand err = Command is nil})")
->>>>>>> 1bd69870
 }
 
 func Test_execute_server_telemetry_command(t *testing.T) {
@@ -226,18 +207,12 @@
 	default_cli_session._execute_server_telemetry_command(&v2.TelemetryCommand{Command: &v2.TelemetryCommand_RecoverOrphanedTransactionCommand{}})
 
 	// then
-<<<<<<< HEAD
-	require.Equal(t, 2, observedLogs.Len())
-	commandExecutionLog := observedLogs.All()[1]
-	assert.Equal(t, "Executed command successfully", commandExecutionLog.Message)
-=======
 	logs := observedLogs.All()
 	messages := make([]string, len(logs))
 	for index, log := range logs {
 		messages[index] = log.Message
 	}
 	assert.Contains(t, messages, "Executed command successfully")
->>>>>>> 1bd69870
 }
 
 func TestRestoreDefaultClientSessionZeroErrors(t *testing.T) {
@@ -257,17 +232,10 @@
 	cli.settings = &simpleConsumerSettings{}
 
 	// when
-<<<<<<< HEAD
-	// we wait some time while consumer goroutine runs
 	time.Sleep(3 * time.Second)
 
 	// then
-=======
-	time.Sleep(3 * time.Second)
-
-	// then
 	sugarBaseLogger.Info(observedLogs.All())
->>>>>>> 1bd69870
 	commandExecutionLog := observedLogs.All()[:2]
 	assert.Equal(t, "Executed command successfully", commandExecutionLog[0].Message)
 	assert.Equal(t, "Executed command successfully", commandExecutionLog[1].Message)
@@ -290,17 +258,10 @@
 	cli.settings = &simpleConsumerSettings{}
 
 	// when
-<<<<<<< HEAD
-	// we wait some time while consumer goroutine runs
 	time.Sleep(3 * time.Second)
 
 	// then
-=======
-	time.Sleep(3 * time.Second)
-
-	// then
 	sugarBaseLogger.Info(observedLogs.All())
->>>>>>> 1bd69870
 	commandExecutionLog := observedLogs.All()[:3]
 	assert.Equal(t, "Encountered error while receiving TelemetryCommand, trying to recover", commandExecutionLog[0].Message)
 	assert.Equal(t, "Managed to recover, executing message", commandExecutionLog[1].Message)
@@ -324,15 +285,6 @@
 	cli.settings = &simpleConsumerSettings{}
 
 	// when
-<<<<<<< HEAD
-	// we wait some time while consumer goroutine runs
-	time.Sleep(3 * time.Second)
-
-	// then
-	commandExecutionLog := observedLogs.All()[:2]
-	assert.Equal(t, "Encountered error while receiving TelemetryCommand, trying to recover", commandExecutionLog[0].Message)
-	assert.Equal(t, "Failed to recover, err=%wEOF", commandExecutionLog[1].Message)
-=======
 	time.Sleep(3 * time.Second)
 
 	// then
@@ -340,5 +292,4 @@
 	commandExecutionLog := observedLogs.All()[:2]
 	assert.Equal(t, "Encountered error while receiving TelemetryCommand, trying to recover", commandExecutionLog[0].Message)
 	assert.Equal(t, "Failed to recover, err=EOF", commandExecutionLog[1].Message)
->>>>>>> 1bd69870
 }