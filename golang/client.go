/*
 * Licensed to the Apache Software Foundation (ASF) under one or more
 * contributor license agreements.  See the NOTICE file distributed with
 * this work for additional information regarding copyright ownership.
 * The ASF licenses this file to You under the Apache License, Version 2.0
 * (the "License"); you may not use this file except in compliance with
 * the License.  You may obtain a copy of the License at
 *
 *     http://www.apache.org/licenses/LICENSE-2.0
 *
 * Unless required by applicable law or agreed to in writing, software
 * distributed under the License is distributed on an "AS IS" BASIS,
 * WITHOUT WARRANTIES OR CONDITIONS OF ANY KIND, either express or implied.
 * See the License for the specific language governing permissions and
 * limitations under the License.
 */

package golang

import (
	"context"
	"crypto/hmac"
	"crypto/sha1"
	"encoding/hex"
	"errors"
	"fmt"
	"reflect"
	"sync"
	"time"

	innerMD "github.com/apache/rocketmq-clients/golang/v5/metadata"
	"github.com/apache/rocketmq-clients/golang/v5/pkg/ticker"
	"github.com/apache/rocketmq-clients/golang/v5/pkg/utils"
	v2 "github.com/apache/rocketmq-clients/golang/v5/protocol/v2"
	"github.com/google/uuid"
	"go.uber.org/atomic"
	"go.uber.org/zap"
	"google.golang.org/grpc/metadata"
)

type Client interface {
	GetClientID() string
	Sign(ctx context.Context) context.Context
	GracefulStop() error
}

type isClient interface {
	isClient()
	wrapHeartbeatRequest() *v2.HeartbeatRequest
	onRecoverOrphanedTransactionCommand(endpoints *v2.Endpoints, command *v2.RecoverOrphanedTransactionCommand) error
	onVerifyMessageCommand(endpoints *v2.Endpoints, command *v2.VerifyMessageCommand) error
}
type defaultClientSession struct {
	endpoints        *v2.Endpoints
	observer         v2.MessagingService_TelemetryClient
	observerLock     sync.RWMutex
	cli              *defaultClient
	timeout          time.Duration
	recovering       bool
	recoveryWaitTime time.Duration `default:"5s"`
}

func NewDefaultClientSession(target string, cli *defaultClient) (*defaultClientSession, error) {
	endpoints, err := utils.ParseTarget(target)
	if err != nil {
		return nil, err
	}
	cs := &defaultClientSession{
		endpoints:  endpoints,
		cli:        cli,
		timeout:    365 * 24 * time.Hour,
		recovering: false,
	}
	cs.startUp()
	return cs, nil
}

func (cs *defaultClientSession) _acquire_observer() (v2.MessagingService_TelemetryClient, bool) {
	cs.observerLock.RLock()
	observer := cs.observer
	cs.observerLock.RUnlock()

	if observer == nil {
		time.Sleep(time.Second)
		return nil, false
	} else {
		return observer, true
	}

}

func (cs *defaultClientSession) _execute_server_telemetry_command(command *v2.TelemetryCommand) {
	err := cs.handleTelemetryCommand(command)
	if err != nil {
		cs.cli.log.Errorf("telemetryCommand recv err=%w", err)
	} else {
		cs.cli.log.Info("Executed command successfully")
	}
}

func (cs *defaultClientSession) startUp() {
	cs.cli.log.Infof("defaultClientSession is startUp! endpoints=%v", cs.endpoints)
	go func() {
		for {
			// ensure that observer is present, if not wait for it to be regenerated on publish.
			observer, acquired_observer := cs._acquire_observer()
			if !acquired_observer {
				continue
			}

			response, err := observer.Recv()
			if err != nil {
				// we are recovering
				if !cs.recovering {
					cs.cli.log.Info("Encountered error while receiving TelemetryCommand, trying to recover")
					// we wait five seconds to give time for the transmission error to be resolved externally before we attempt to read the message again.
					time.Sleep(cs.recoveryWaitTime)
					cs.recovering = true
				} else {
					// we are recovering but we failed to read the message again, resetting observer
<<<<<<< HEAD
					cs.cli.log.Info("Failed to recover, err=%w", err)
=======
					cs.cli.log.Infof("Failed to recover, err=%v", err)
>>>>>>> 1bd69870
					cs.release()
					cs.recovering = false
				}
				continue
			}
			// at this point we received the message and must confirm that the sender is healthy
			if cs.recovering {
				// we don't know which server sent the request so we must check that each of the servers is healthy.
				// we assume that the list of the servers hasn't changed, so the server that sent the message is still present.
				hearbeat_response, err := cs.cli.clientManager.HeartBeat(context.TODO(), cs.endpoints, &v2.HeartbeatRequest{}, 10*time.Second)
				if err == nil && hearbeat_response.Status.Code == v2.Code_OK {
					cs.cli.log.Info("Managed to recover, executing message")
					cs._execute_server_telemetry_command(response)
				} else {
					cs.cli.log.Errorf("Failed to recover, Some of the servers are unhealthy, Heartbeat err=%w", err)
					cs.release()
				}
				cs.recovering = false
			}
			cs._execute_server_telemetry_command(response)
		}
	}()
}
func (cs *defaultClientSession) handleTelemetryCommand(response *v2.TelemetryCommand) error {
	command := response.GetCommand()
	if command == nil {
		return fmt.Errorf("handleTelemetryCommand err = Command is nil")
	}
	switch c := command.(type) {
	case *v2.TelemetryCommand_Settings:
		cs.cli.onSettingsCommand(cs.endpoints, c.Settings)
	case *v2.TelemetryCommand_RecoverOrphanedTransactionCommand:
		cs.cli.onRecoverOrphanedTransactionCommand(cs.endpoints, c.RecoverOrphanedTransactionCommand)
	case *v2.TelemetryCommand_VerifyMessageCommand:
		cs.cli.onVerifyMessageCommand(cs.endpoints, c.VerifyMessageCommand)
	case *v2.TelemetryCommand_PrintThreadStackTraceCommand:
		cs.cli.onPrintThreadStackTraceCommand(cs.endpoints, c.PrintThreadStackTraceCommand)
	default:
		return fmt.Errorf("receive unrecognized command from remote, endpoints=%v, command=%v, clientId=%s", cs.endpoints, command, cs.cli.clientID)
	}
	return nil
}
func (cs *defaultClientSession) release() {
	cs.observerLock.Lock()
	defer cs.observerLock.Unlock()
	if err := cs.observer.CloseSend(); err != nil {
		cs.cli.log.Errorf("release defaultClientSession err=%v", err)
	}
	cs.observer = nil
}
func (cs *defaultClientSession) publish(ctx context.Context, common *v2.TelemetryCommand) error {
	var err error
	cs.observerLock.RLock()
	if cs.observer != nil {
		err = cs.observer.Send(common)
		cs.observerLock.RUnlock()
		return err
	}
	cs.observerLock.RUnlock()

	cs.observerLock.Lock()
	defer cs.observerLock.Unlock()
	if cs.observer == nil {
		tc, err := cs.cli.clientManager.Telemetry(ctx, cs.endpoints, cs.timeout)
		if err != nil {
			return err
		}
		cs.observer = tc
	}
	err = cs.observer.Send(common)
	return err
}

type NewClientFunc func(*Config, ...ClientOption) (Client, error)

var _ = Client(&defaultClient{})

type defaultClient struct {
	log                           *zap.SugaredLogger
	config                        *Config
	opts                          clientOptions
	initTopics                    []string
	settings                      ClientSettings
	accessPoint                   *v2.Endpoints
	router                        sync.Map
	clientID                      string
	clientManager                 ClientManager
	done                          chan struct{}
	clientMeterProvider           ClientMeterProvider
	messageInterceptors           []MessageInterceptor
	messageInterceptorsLock       sync.RWMutex
	endpointsTelemetryClientTable map[string]*defaultClientSession
	endpointsTelemetryClientsLock sync.RWMutex
	on                            atomic.Bool

	clientImpl isClient
}

var NewClient = func(config *Config, opts ...ClientOption) (Client, error) {
	endpoints, err := utils.ParseTarget(config.Endpoint)
	if err != nil {
		return nil, err
	}
	cli := &defaultClient{
		config:                        config,
		opts:                          defaultNSOptions,
		clientID:                      utils.GenClientID(),
		accessPoint:                   endpoints,
		messageInterceptors:           make([]MessageInterceptor, 0),
		endpointsTelemetryClientTable: make(map[string]*defaultClientSession),
		on:                            *atomic.NewBool(true),
	}
	cli.log = sugarBaseLogger.With("client_id", cli.clientID)
	for _, opt := range opts {
		opt.apply(&cli.opts)
	}
	cli.done = make(chan struct{}, 1)
	cli.clientMeterProvider = NewDefaultClientMeterProvider(cli)
	return cli, nil
}

var NewClientConcrete = func(config *Config, opts ...ClientOption) (*defaultClient, error) {
	endpoints, err := utils.ParseTarget(config.Endpoint)
	if err != nil {
		return nil, err
	}
	cli := &defaultClient{
		config:                        config,
		opts:                          defaultNSOptions,
		clientID:                      utils.GenClientID(),
		accessPoint:                   endpoints,
		messageInterceptors:           make([]MessageInterceptor, 0),
		endpointsTelemetryClientTable: make(map[string]*defaultClientSession),
		on:                            *atomic.NewBool(true),
		clientManager:                 &MockClientManager{},
	}
	cli.log = sugarBaseLogger.With("client_id", cli.clientID)
	for _, opt := range opts {
		opt.apply(&cli.opts)
	}
	cli.done = make(chan struct{}, 1)
	cli.clientMeterProvider = NewDefaultClientMeterProvider(cli)
	return cli, nil
}

func (cli *defaultClient) GetClientID() string {
	return cli.clientID
}

func (cli *defaultClient) getDefaultClientSession(target string) (*defaultClientSession, error) {
	cli.endpointsTelemetryClientsLock.RLock()
	tc, ok := cli.endpointsTelemetryClientTable[target]
	cli.endpointsTelemetryClientsLock.RUnlock()
	if ok {
		return tc, nil
	}
	cli.endpointsTelemetryClientsLock.Lock()
	defer cli.endpointsTelemetryClientsLock.Unlock()
	if tc, ok := cli.endpointsTelemetryClientTable[target]; ok {
		return tc, nil
	}
	tc, err := NewDefaultClientSession(target, cli)
	if err != nil {
		return nil, err
	}
	cli.endpointsTelemetryClientTable[target] = tc
	return tc, err
}

func (cli *defaultClient) registerMessageInterceptor(messageInterceptor MessageInterceptor) {
	cli.messageInterceptorsLock.Lock()
	defer cli.messageInterceptorsLock.Unlock()
	cli.messageInterceptors = append(cli.messageInterceptors, messageInterceptor)
}

func (cli *defaultClient) doBefore(hookPoint MessageHookPoints, messageCommons []*MessageCommon) {
	cli.messageInterceptorsLock.RLocker().Lock()
	defer cli.messageInterceptorsLock.RLocker().Unlock()

	for _, interceptor := range cli.messageInterceptors {
		err := interceptor.doBefore(hookPoint, messageCommons)
		if err != nil {
			cli.log.Errorf("exception raised while intercepting message, hookPoint=%v, err=%v", hookPoint, err)
		}
	}
}

func (cli *defaultClient) doAfter(hookPoint MessageHookPoints, messageCommons []*MessageCommon, duration time.Duration, status MessageHookPointsStatus) {
	cli.messageInterceptorsLock.RLocker().Lock()
	defer cli.messageInterceptorsLock.RLocker().Unlock()

	for _, interceptor := range cli.messageInterceptors {
		err := interceptor.doAfter(hookPoint, messageCommons, duration, status)
		if err != nil {
			cli.log.Errorf("exception raised while intercepting message, hookPoint=%v, err=%v", hookPoint, err)
		}
	}
}

func (cli *defaultClient) getMessageQueues(ctx context.Context, topic string) ([]*v2.MessageQueue, error) {
	item, ok := cli.router.Load(topic)
	if ok {
		if ret, ok := item.([]*v2.MessageQueue); ok {
			return ret, nil
		}
	}
	route, err := cli.queryRoute(ctx, topic, cli.opts.timeout)
	if err != nil {
		return nil, err
	}

	// telemeter to all messageQueues
	endpointsSet := make(map[string]bool)
	for _, messageQueue := range route {
		for _, address := range messageQueue.GetBroker().GetEndpoints().GetAddresses() {
			target := utils.ParseAddress(address)
			if _, ok := endpointsSet[target]; ok {
				continue
			}
			endpointsSet[target] = true
			if err = cli.mustSyncSettingsToTargert(target); err != nil {
				return nil, err
			}
		}
	}

	cli.router.Store(topic, route)
	return route, nil
}

func (cli *defaultClient) queryRoute(ctx context.Context, topic string, duration time.Duration) ([]*v2.MessageQueue, error) {
	ctx = cli.Sign(ctx)
	response, err := cli.clientManager.QueryRoute(ctx, cli.accessPoint, cli.getQueryRouteRequest(topic), duration)
	if err != nil {
		return nil, err
	}
	if response.GetStatus().GetCode() != v2.Code_OK {
		return nil, &ErrRpcStatus{
			Code:    int32(response.Status.GetCode()),
			Message: response.GetStatus().GetMessage(),
		}
	}

	if len(response.GetMessageQueues()) == 0 {
		return nil, errors.New("rocketmq: no available brokers")
	}
	return response.GetMessageQueues(), nil
}

func (cli *defaultClient) getQueryRouteRequest(topic string) *v2.QueryRouteRequest {
	return &v2.QueryRouteRequest{
		Topic: &v2.Resource{
			Name: topic,
		},
		Endpoints: cli.accessPoint,
	}
}

func (cli *defaultClient) getTotalTargets() []string {
	endpoints := make([]string, 0)
	endpointsSet := make(map[string]bool)

	cli.router.Range(func(_, v interface{}) bool {
		messageQueues := v.([]*v2.MessageQueue)
		for _, messageQueue := range messageQueues {
			for _, address := range messageQueue.GetBroker().GetEndpoints().GetAddresses() {
				target := utils.ParseAddress(address)
				if _, ok := endpointsSet[target]; ok {
					continue
				}
				endpointsSet[target] = true
				endpoints = append(endpoints, target)
			}
		}
		return true
	})
	return endpoints
}

func (cli *defaultClient) getSettingsCommand() *v2.TelemetryCommand {
	if cli.settings == nil {
		return nil
	}
	settings := cli.settings.toProtobuf()
	return &v2.TelemetryCommand{
		Command: &v2.TelemetryCommand_Settings{
			Settings: settings,
		},
	}
}

func (cli *defaultClient) doHeartbeat(target string, request *v2.HeartbeatRequest) error {
	ctx := cli.Sign(context.Background())
	endpoints, err := utils.ParseTarget(target)
	if err != nil {
		return fmt.Errorf("failed to send heartbeat, err=%v", err)
	}
	resp, err := cli.clientManager.HeartBeat(ctx, endpoints, request, cli.settings.GetRequestTimeout())
	if err != nil {
		return fmt.Errorf("failed to send heartbeat, endpoints=%v, err=%v, requestId=%s", endpoints, err, utils.GetRequestID(ctx))
	}
	if resp.Status.GetCode() != v2.Code_OK {
		if resp.Status.GetCode() == v2.Code_UNRECOGNIZED_CLIENT_TYPE {
			go cli.trySyncSettings()
		}
		cli.log.Errorf("failed to send heartbeat, code=%v, status message=[%s], endpoints=%v, requestId=%s", resp.Status.GetCode(), resp.Status.GetMessage(), endpoints, utils.GetRequestID(ctx))
		return &ErrRpcStatus{
			Code:    int32(resp.Status.GetCode()),
			Message: resp.GetStatus().GetMessage(),
		}
	}
	cli.log.Infof("send heartbeat successfully, endpoints=%v", endpoints)
	switch p := cli.clientImpl.(type) {
	case *defaultProducer:
		if _, ok := p.isolated.LoadAndDelete(target); ok {
			cli.log.Infof("rejoin endpoints which is isolated before, endpoints=%v", endpoints)
		}
	default:
		// ignore
		break
	}
	return nil
}

func (cli *defaultClient) Heartbeat() {
	targets := cli.getTotalTargets()
	request := cli.clientImpl.wrapHeartbeatRequest()
	for _, target := range targets {
		if err := cli.doHeartbeat(target, request); err != nil {
			cli.log.Error(err)
		}
	}
}

func (cli *defaultClient) trySyncSettings() {
	cli.log.Info("start trySyncSettings")
	command := cli.getSettingsCommand()
	targets := cli.getTotalTargets()
	for _, target := range targets {
		cli.telemeter(target, command)
	}
}

func (cli *defaultClient) mustSyncSettingsToTargert(target string) error {
	command := cli.getSettingsCommand()
	return cli.telemeter(target, command)
}

func (cli *defaultClient) telemeter(target string, command *v2.TelemetryCommand) error {
	cs, err := cli.getDefaultClientSession(target)
	if err != nil {
		cli.log.Errorf("getDefaultClientSession %s failed, err=%v", target, err)
		return err
	}
	ctx := cli.Sign(context.Background())
	err = cs.publish(ctx, command)
	if err != nil {
		cli.log.Errorf("telemeter to %s failed, err=%v", target, err)
		return err
	}
	cli.log.Infof("telemeter to %s success", target)
	return nil
}

func (cli *defaultClient) startUp() error {
	cli.log.Infof("begin to start the rocketmq client")
	cm := NewDefaultClientManager()
	cm.startUp()
	cm.RegisterClient(cli)
	cli.clientManager = cm
	for _, topic := range cli.initTopics {
		_, err := cli.getMessageQueues(context.Background(), topic)
		if err != nil {
			return fmt.Errorf("failed to get topic route data result from remote during client startup, clientId=%s, topics=%v, err=%v", cli.clientID, cli.initTopics, err)
		}
	}
	f := func() {
		cli.router.Range(func(k, v interface{}) bool {
			topic := k.(string)
			oldRoute := v
			newRoute, _ := cli.queryRoute(context.TODO(), topic, cli.opts.timeout)
			if !reflect.DeepEqual(newRoute, oldRoute) {
				cli.router.Store(k, newRoute)
				switch impl := cli.clientImpl.(type) {
				case *defaultProducer:
					plb, err := NewPublishingLoadBalancer(newRoute)
					if err == nil {
						impl.publishingRouteDataResultCache.Store(topic, plb)
					}
				case *defaultSimpleConsumer:
					slb, err := NewSubscriptionLoadBalancer(newRoute)
					if err == nil {
						impl.subTopicRouteDataResultCache.Store(topic, slb)
					}
				}
			}
			return true
		})
	}
	ticker.Tick(f, time.Second*30, cli.done)
	return nil
}
func (cli *defaultClient) notifyClientTermination() {
	cli.log.Info("start notifyClientTermination")
	ctx := cli.Sign(context.Background())
	request := &v2.NotifyClientTerminationRequest{}
	targets := cli.getTotalTargets()
	for _, target := range targets {
		endpoints, err := utils.ParseTarget(target)
		if err != nil {
			cli.clientManager.NotifyClientTermination(ctx, endpoints, request, cli.opts.timeout)
		}
	}
}
func (cli *defaultClient) GracefulStop() error {
	if !cli.on.CAS(true, false) {
		return fmt.Errorf("client has been closed")
	}
	cli.notifyClientTermination()
	cli.clientManager.UnRegisterClient(cli)
	cli.done <- struct{}{}
	close(cli.done)
	cli.clientMeterProvider.Reset(&v2.Metric{
		On: false,
	})
	return nil
}

func (cli *defaultClient) Sign(ctx context.Context) context.Context {
	now := time.Now().Format("20060102T150405Z")
	return metadata.AppendToOutgoingContext(ctx,
		innerMD.LanguageKey,
		innerMD.LanguageValue,
		innerMD.ProtocolKey,
		innerMD.ProtocolValue,
		innerMD.RequestID,
		uuid.New().String(),
		innerMD.VersionKey,
		innerMD.VersionValue,
		innerMD.ClintID,
		cli.clientID,
		innerMD.DateTime,
		now,
		innerMD.Authorization,
		fmt.Sprintf("%s %s=%s/%s/%s, %s=%s, %s=%s",
			innerMD.EncryptHeader,
			innerMD.Credential,
			cli.config.Credentials.AccessKey,
			"",
			innerMD.Rocketmq,
			innerMD.SignedHeaders,
			innerMD.DateTime,
			innerMD.Signature,
			func() string {
				h := hmac.New(sha1.New, []byte(cli.config.Credentials.AccessSecret))
				h.Write([]byte(now))
				return hex.EncodeToString(h.Sum(nil))
			}(),
		),
	)
}

func (cli *defaultClient) onSettingsCommand(endpoints *v2.Endpoints, settings *v2.Settings) error {
	cli.log.Debugf("receive settings from remote, endpoints=%v", endpoints)
	metric := settings.GetMetric()
	if metric != nil {
		cli.clientMeterProvider.Reset(metric)
	}
	return cli.settings.applySettingsCommand(settings)
}

func (cli *defaultClient) onRecoverOrphanedTransactionCommand(endpoints *v2.Endpoints, command *v2.RecoverOrphanedTransactionCommand) {
	if p, ok := cli.clientImpl.(*defaultProducer); ok {
		if err := p.onRecoverOrphanedTransactionCommand(endpoints, command); err != nil {
			cli.log.Errorf("onRecoverOrphanedTransactionCommand err=%w", err)
		}
	} else {
		cli.log.Infof("ignore orphaned transaction recovery command from remote, which is not expected, command=%v", command)
	}
}

func (cli *defaultClient) onVerifyMessageCommand(endpoints *v2.Endpoints, command *v2.VerifyMessageCommand) {
	nonce := command.GetNonce()
	status := &v2.Status{
		Code: v2.Code_NOT_IMPLEMENTED,
	}
	verifyMessageResult := &v2.VerifyMessageResult{
		Nonce: nonce,
	}
	req := &v2.TelemetryCommand{
		Status: status,
		Command: &v2.TelemetryCommand_VerifyMessageResult{
			VerifyMessageResult: verifyMessageResult,
		},
	}
	for _, address := range endpoints.GetAddresses() {
		target := utils.ParseAddress(address)
		cli.telemeter(target, req)
	}
}

func (cli *defaultClient) onPrintThreadStackTraceCommand(endpoints *v2.Endpoints, command *v2.PrintThreadStackTraceCommand) {
	nonce := command.GetNonce()
	go func(nonce string) {
		// TODO get stack
		stackTrace := utils.DumpStacks()
		status := &v2.Status{
			Code: v2.Code_OK,
		}
		threadStackTrace := &v2.ThreadStackTrace{
			Nonce:            nonce,
			ThreadStackTrace: &stackTrace,
		}
		req := &v2.TelemetryCommand{
			Status: status,
			Command: &v2.TelemetryCommand_ThreadStackTrace{
				ThreadStackTrace: threadStackTrace,
			},
		}
		for _, address := range endpoints.GetAddresses() {
			target := utils.ParseAddress(address)
			cli.telemeter(target, req)
		}
	}(nonce)
}<|MERGE_RESOLUTION|>--- conflicted
+++ resolved
@@ -118,11 +118,7 @@
 					cs.recovering = true
 				} else {
 					// we are recovering but we failed to read the message again, resetting observer
-<<<<<<< HEAD
-					cs.cli.log.Info("Failed to recover, err=%w", err)
-=======
 					cs.cli.log.Infof("Failed to recover, err=%v", err)
->>>>>>> 1bd69870
 					cs.release()
 					cs.recovering = false
 				}
