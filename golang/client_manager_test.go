/*
 * Licensed to the Apache Software Foundation (ASF) under one or more
 * contributor license agreements.  See the NOTICE file distributed with
 * this work for additional information regarding copyright ownership.
 * The ASF licenses this file to You under the Apache License, Version 2.0
 * (the "License"); you may not use this file except in compliance with
 * the License.  You may obtain a copy of the License at
 *
 *     http://www.apache.org/licenses/LICENSE-2.0
 *
 * Unless required by applicable law or agreed to in writing, software
 * distributed under the License is distributed on an "AS IS" BASIS,
 * WITHOUT WARRANTIES OR CONDITIONS OF ANY KIND, either express or implied.
 * See the License for the specific language governing permissions and
 * limitations under the License.
 */

package golang

import (
	"context"
	"fmt"
	"io"
	"os"
	"testing"
	"time"

	v2 "github.com/apache/rocketmq-clients/golang/v5/protocol/v2"
	gomock "github.com/golang/mock/gomock"
	"github.com/prashantv/gostub"
	"google.golang.org/grpc/metadata"
)

var MOCK_CLIENT_ID = "mock_client_id"
var MOCK_TOPIC = "mock_topic"
var MOCK_GROUP = "mock_group"
var MOCK_CLIENT *MockClient
var MOCK_RPC_CLIENT *MockRpcClient

type MOCK_MessagingService_TelemetryClient struct {
	trace            []string
	recv_error_count int            `default:"0"`
	cli              *defaultClient `default:"nil"`
}

// CloseSend implements v2.MessagingService_TelemetryClient
func (mt *MOCK_MessagingService_TelemetryClient) CloseSend() error {
	mt.trace = append(mt.trace, "closesend")
	return nil
}

// Context implements v2.MessagingService_TelemetryClient
func (mt *MOCK_MessagingService_TelemetryClient) Context() context.Context {
	mt.trace = append(mt.trace, "context")
	return nil
}

// Header implements v2.MessagingService_TelemetryClient
func (mt *MOCK_MessagingService_TelemetryClient) Header() (metadata.MD, error) {
	mt.trace = append(mt.trace, "header")
	return nil, nil
}

// RecvMsg implements v2.MessagingService_TelemetryClient
func (mt *MOCK_MessagingService_TelemetryClient) RecvMsg(m interface{}) error {
	mt.trace = append(mt.trace, "recvmsg")
	return nil
}

// SendMsg implements v2.MessagingService_TelemetryClient
func (mt *MOCK_MessagingService_TelemetryClient) SendMsg(m interface{}) error {
	mt.trace = append(mt.trace, "sendmsg")
	return nil
}

// Trailer implements v2.MessagingService_TelemetryClient
func (mt *MOCK_MessagingService_TelemetryClient) Trailer() metadata.MD {
	mt.trace = append(mt.trace, "trailer")
	return nil
}

// Recv implements v2.MessagingService_TelemetryClient
func (mt *MOCK_MessagingService_TelemetryClient) Recv() (*v2.TelemetryCommand, error) {
	mt.trace = append(mt.trace, "recv")
<<<<<<< HEAD
=======
	sugarBaseLogger.Info("calling recv function", "state", mt.recv_error_count, "cli", mt.cli)
>>>>>>> 1bd69870
	if mt.recv_error_count >= 1 {
		mt.recv_error_count -= 1
		return nil, io.EOF
	} else {
		if mt.cli == nil {
			return nil, io.EOF
		} else {
			time.Sleep(time.Second)
			command := mt.cli.getSettingsCommand()
			return command, nil
		}
	}
}

// Send implements v2.MessagingService_TelemetryClient
func (mt *MOCK_MessagingService_TelemetryClient) Send(*v2.TelemetryCommand) error {
	mt.trace = append(mt.trace, "send")
	return nil
}

var _ = v2.MessagingService_TelemetryClient(&MOCK_MessagingService_TelemetryClient{})

func TestMain(m *testing.M) {
	os.Setenv("mq.consoleAppender.enabled", "true")
	ResetLogger()

	ctrl := gomock.NewController(nil)

	MOCK_CLIENT = NewMockClient(ctrl)
	MOCK_CLIENT.EXPECT().GetClientID().Return(MOCK_CLIENT_ID).AnyTimes()

	MOCK_RPC_CLIENT = NewMockRpcClient(ctrl)
	MOCK_RPC_CLIENT.EXPECT().HeartBeat(gomock.Any(), gomock.Any()).Return(&v2.HeartbeatResponse{
		Status: &v2.Status{
			Code: v2.Code_OK,
		},
	}, nil).AnyTimes()

	MOCK_RPC_CLIENT.EXPECT().GracefulStop().Return(nil).AnyTimes()
	MOCK_RPC_CLIENT.EXPECT().GetTarget().Return(fakeAddress).AnyTimes()
	stubs := gostub.Stub(&NewRpcClient, func(target string, opts ...RpcClientOption) (RpcClient, error) {
		if target == fakeAddress {
			return MOCK_RPC_CLIENT, nil
		}
		return nil, fmt.Errorf("invalid target=%s", target)
	})
	defer stubs.Reset()

	sugarBaseLogger.Info("begin")
	m.Run()
	sugarBaseLogger.Info("end")
}
func TestCMRegisterClient(t *testing.T) {
	cm := NewDefaultClientManager()
	cm.startUp()
	cm.RegisterClient(MOCK_CLIENT)
	defer cm.UnRegisterClient(MOCK_CLIENT)
	v, ok := cm.clientTable.Load(MOCK_CLIENT_ID)
	if !ok {
		t.Errorf("test RegisterClient failed")
	}
	exitCli, ok := v.(Client)
	if !ok {
		t.Errorf("test RegisterClient failed")
	}
	if exitCli.GetClientID() != MOCK_CLIENT_ID {
		t.Errorf("test RegisterClient failed")
	}
}

func TestCMUnRegisterClient(t *testing.T) {
	cm := NewDefaultClientManager()
	cm.startUp()
	cm.RegisterClient(MOCK_CLIENT)
	defer cm.UnRegisterClient(MOCK_CLIENT)
	if _, ok := cm.clientTable.Load(MOCK_CLIENT.GetClientID()); !ok {
		t.Errorf("test UnRegisterClient failed")
	}
}

var (
	fakeHost          = "127.0.0.1"
	fakePort    int32 = 80
	fakeAddress       = fmt.Sprintf("%s:%d", fakeHost, fakePort)
)

func fakeEndpoints() *v2.Endpoints {
	return &v2.Endpoints{
		Addresses: []*v2.Address{
			{
				Host: fakeHost,
				Port: fakePort,
			},
		},
	}
}
func TestCMQueryRoute(t *testing.T) {
	cm := NewDefaultClientManager()
	cm.startUp()
	cm.RegisterClient(MOCK_CLIENT)
	defer cm.UnRegisterClient(MOCK_CLIENT)

	MOCK_RPC_CLIENT.EXPECT().QueryRoute(gomock.Any(), gomock.Any()).Return(&v2.QueryRouteResponse{
		Status: &v2.Status{
			Code: v2.Code_OK,
		},
	}, nil)
	resp, err := cm.QueryRoute(context.TODO(), fakeEndpoints(), &v2.QueryRouteRequest{}, time.Minute)
	if err != nil {
		t.Error(err)
	}
	if resp.GetStatus().GetCode() != v2.Code_OK {
		t.Errorf("test QueryRoute failed")
	}
}

func TestCMHeartBeat(t *testing.T) {
	cm := NewDefaultClientManager()
	cm.startUp()
	cm.RegisterClient(MOCK_CLIENT)
	defer cm.UnRegisterClient(MOCK_CLIENT)

	resp, err := cm.HeartBeat(context.TODO(), fakeEndpoints(), &v2.HeartbeatRequest{}, time.Minute)
	if err != nil {
		t.Error(err)
	}
	if resp.GetStatus().GetCode() != v2.Code_OK {
		t.Errorf("test HeartBeat failed")
	}
}

func TestCMSendMessage(t *testing.T) {
	cm := NewDefaultClientManager()
	cm.startUp()
	cm.RegisterClient(MOCK_CLIENT)
	defer cm.UnRegisterClient(MOCK_CLIENT)

	MOCK_RPC_CLIENT.EXPECT().SendMessage(gomock.Any(), gomock.Any()).Return(&v2.SendMessageResponse{
		Status: &v2.Status{
			Code: v2.Code_OK,
		},
	}, nil)
	resp, err := cm.SendMessage(context.TODO(), fakeEndpoints(), &v2.SendMessageRequest{}, time.Minute)
	if err != nil {
		t.Error(err)
	}
	if resp.GetStatus().GetCode() != v2.Code_OK {
		t.Errorf("test SendMessage failed")
	}
}

func TestCMTelemetry(t *testing.T) {
	cm := NewDefaultClientManager()
	cm.startUp()
	cm.RegisterClient(MOCK_CLIENT)
	defer cm.UnRegisterClient(MOCK_CLIENT)

	MOCK_RPC_CLIENT.EXPECT().Telemetry(gomock.Any()).Return(nil, nil)
	_, err := cm.Telemetry(context.TODO(), fakeEndpoints(), time.Minute)
	if err != nil {
		t.Error(err)
	}
}

func TestCMEndTransaction(t *testing.T) {
	cm := NewDefaultClientManager()
	cm.startUp()
	cm.RegisterClient(MOCK_CLIENT)
	defer cm.UnRegisterClient(MOCK_CLIENT)

	MOCK_RPC_CLIENT.EXPECT().EndTransaction(gomock.Any(), gomock.Any()).Return(&v2.EndTransactionResponse{
		Status: &v2.Status{
			Code: v2.Code_OK,
		},
	}, nil)
	resp, err := cm.EndTransaction(context.TODO(), fakeEndpoints(), &v2.EndTransactionRequest{}, time.Minute)
	if err != nil {
		t.Error(err)
	}
	if resp.GetStatus().GetCode() != v2.Code_OK {
		t.Errorf("test EndTransaction failed")
	}
}

func TestCMNotifyClientTermination(t *testing.T) {
	cm := NewDefaultClientManager()
	cm.startUp()
	cm.RegisterClient(MOCK_CLIENT)
	defer cm.UnRegisterClient(MOCK_CLIENT)

	MOCK_RPC_CLIENT.EXPECT().NotifyClientTermination(gomock.Any(), gomock.Any()).Return(&v2.NotifyClientTerminationResponse{
		Status: &v2.Status{
			Code: v2.Code_OK,
		},
	}, nil)
	resp, err := cm.NotifyClientTermination(context.TODO(), fakeEndpoints(), &v2.NotifyClientTerminationRequest{}, time.Minute)
	if err != nil {
		t.Error(err)
	}
	if resp.GetStatus().GetCode() != v2.Code_OK {
		t.Errorf("test NotifyClientTermination failed")
	}
}

func TestCMReceiveMessage(t *testing.T) {
	cm := NewDefaultClientManager()
	cm.startUp()
	cm.RegisterClient(MOCK_CLIENT)
	defer cm.UnRegisterClient(MOCK_CLIENT)

	MOCK_RPC_CLIENT.EXPECT().ReceiveMessage(gomock.Any(), gomock.Any()).Return(nil, nil)
	_, err := cm.ReceiveMessage(context.TODO(), fakeEndpoints(), &v2.ReceiveMessageRequest{})
	if err != nil {
		t.Error(err)
	}
}

func TestCMAckMessage(t *testing.T) {
	cm := NewDefaultClientManager()
	cm.startUp()
	cm.RegisterClient(MOCK_CLIENT)
	defer cm.UnRegisterClient(MOCK_CLIENT)

	MOCK_RPC_CLIENT.EXPECT().AckMessage(gomock.Any(), gomock.Any()).Return(&v2.AckMessageResponse{
		Status: &v2.Status{
			Code: v2.Code_OK,
		},
	}, nil)
	resp, err := cm.AckMessage(context.TODO(), fakeEndpoints(), &v2.AckMessageRequest{}, time.Minute)
	if err != nil {
		t.Error(err)
	}
	if resp.GetStatus().GetCode() != v2.Code_OK {
		t.Errorf("test AckMessage failed")
	}
}

func TestCMClearIdleRpcClients(t *testing.T) {
	stubs := gostub.Stub(&defaultClientManagerOptions, clientManagerOptions{
		RPC_CLIENT_MAX_IDLE_DURATION: time.Second,

		RPC_CLIENT_IDLE_CHECK_INITIAL_DELAY: time.Duration(0),
		RPC_CLIENT_IDLE_CHECK_PERIOD:        time.Duration(100),

		HEART_BEAT_INITIAL_DELAY: time.Hour,
		HEART_BEAT_PERIOD:        time.Hour,

		LOG_STATS_INITIAL_DELAY: time.Hour,
		LOG_STATS_PERIOD:        time.Hour,

		SYNC_SETTINGS_DELAY:  time.Hour,
		SYNC_SETTINGS_PERIOD: time.Hour,
	})
	defer stubs.Reset()

	MOCK_RPC_CLIENT.EXPECT().idleDuration().Return(time.Hour * 24 * 365)
	cm := NewDefaultClientManager()
	cm.startUp()
	cm.RegisterClient(MOCK_CLIENT)
	defer cm.UnRegisterClient(MOCK_CLIENT)

	cm.HeartBeat(context.TODO(), fakeEndpoints(), &v2.HeartbeatRequest{}, time.Minute)

	startTime := time.Now()

	for len(cm.rpcClientTable) != 0 {
		if time.Since(startTime) > time.Second*5 {
			t.Errorf("test ClearIdleRpcClients failed")
		}
		time.Sleep(time.Duration(100))
	}
}<|MERGE_RESOLUTION|>--- conflicted
+++ resolved
@@ -82,10 +82,7 @@
 // Recv implements v2.MessagingService_TelemetryClient
 func (mt *MOCK_MessagingService_TelemetryClient) Recv() (*v2.TelemetryCommand, error) {
 	mt.trace = append(mt.trace, "recv")
-<<<<<<< HEAD
-=======
 	sugarBaseLogger.Info("calling recv function", "state", mt.recv_error_count, "cli", mt.cli)
->>>>>>> 1bd69870
 	if mt.recv_error_count >= 1 {
 		mt.recv_error_count -= 1
 		return nil, io.EOF
